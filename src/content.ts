--- conflicted
+++ resolved
@@ -12,7 +12,10 @@
 logger.debug("Tridactyl content script loaded, boss!")
 
 // Our local state
-import { contentState, addContentStateChangedListener } from "@src/content/state_content"
+import {
+    contentState,
+    addContentStateChangedListener,
+} from "@src/content/state_content"
 
 // Hook the keyboard up to the controller
 import * as ContentController from "@src/content/controller_content"
@@ -46,16 +49,10 @@
 import state from "@src/state"
 import * as webext from "@src/lib/webext"
 import Mark from "mark.js"
-<<<<<<< HEAD
-import * as keyseq from "./keyseq"
-import * as native from "./native_background"
-import * as styling from "./styling"
-import * as perf from "./perf"
-=======
+import * as perf from "@src/perf"
 import * as keyseq from "@src/lib/keyseq"
 import * as native from "@src/background/native_background"
 import * as styling from "@src/content/styling"
->>>>>>> f95a33d7
 ;(window as any).tri = Object.assign(Object.create(null), {
     browserBg: webext.browserBg,
     commandline_content,
