/** Script used in the commandline iframe. Communicates with background. */

import "./lib/html-tagged-template"

import * as Completions from './completions'
import * as Messaging from './messaging'
import * as SELF from './commandline_frame'
import './number.clamp'
import state from './state'
<<<<<<< HEAD
import * as Config from './config'
=======
import Logger from './logging'
const logger = new Logger('cmdline')
>>>>>>> 53e51497

let activeCompletions: Completions.CompletionSource[] = undefined
let completionsDiv = window.document.getElementById("completions") as HTMLElement
let clInput = window.document.getElementById("tridactyl-input") as HTMLInputElement

/* This is to handle Escape key which, while the cmdline is focused,
 * ends up firing both keydown and input listeners. In the worst case
 * hides the cmdline, shows and refocuses it and replaces its text
 * which could be the prefix to generate a completion.
 * tl;dr TODO: delete this and better resolve race condition
 */
let isVisible = false
function resizeArea() {
    if (isVisible) {
        Messaging.message("commandline_background", "show")
    }
}

// This is a bit loosely defined at the moment.
// Should work so long as there's only one completion source per prefix.
function getCompletion() {
    for (const comp of activeCompletions) {
        if (comp.state === 'normal' && comp.completion !== undefined) {
            return comp.completion
        }
    }
}

function enableCompletions() {
    if (! activeCompletions) {
        activeCompletions = [
            new Completions.BufferCompletionSource(completionsDiv),
            new Completions.HistoryCompletionSource(completionsDiv),
            new Completions.BmarkCompletionSource(completionsDiv),
        ]

        const fragment = document.createDocumentFragment()
        activeCompletions.forEach(comp => fragment.appendChild(comp.node))
        completionsDiv.appendChild(fragment)
    }
}
/* document.addEventListener("DOMContentLoaded", enableCompletions) */

let noblur = e =>  setTimeout(() => clInput.focus(), 0)

export function focus() {
    enableCompletions()
    document.body.classList.remove('hidden')
    clInput.focus()
    clInput.addEventListener("blur",noblur)
}

async function sendExstr(exstr) {
    Messaging.message("commandline_background", "recvExStr", [exstr])
}

let HISTORY_SEARCH_STRING: string

/* Command line keybindings */

clInput.addEventListener("keydown", function (keyevent) {
    switch (keyevent.key) {
        case "Enter":
            process()
            break

        case "j":
            if (keyevent.ctrlKey){
                // stop Firefox from giving focus to the omnibar
                keyevent.preventDefault()
                keyevent.stopPropagation()
                process()
            }
            break

        case "m":
            if (keyevent.ctrlKey){
                process()
            }
            break

        case "Escape":
            keyevent.preventDefault()
            hide_and_clear()
            break

        // Todo: fish-style history search
        // persistent history
        case "ArrowUp":
            history(-1)
            break

        case "ArrowDown":
            history(1)
            break

        // Clear input on ^C
        // Todo: hard mode: vi style editing on cli, like set -o mode vi
        // should probably just defer to another library
        case "c":
            if (keyevent.ctrlKey) hide_and_clear()
            break

        case "f":
            if (keyevent.ctrlKey){
                // Stop ctrl+f from doing find
                keyevent.preventDefault()
                keyevent.stopPropagation()
                tabcomplete()
            }
            break

        case "Tab":
            // Stop tab from losing focus
            keyevent.preventDefault()
            keyevent.stopPropagation()
            if (keyevent.shiftKey){
                activeCompletions.forEach(comp =>
                    comp.prev()
                )
            } else {
                activeCompletions.forEach(comp =>
                    comp.next()
                )

            }
            // tabcomplete()
            break

    }

    // If a key other than the arrow keys was pressed, clear the history search string
    if (!(keyevent.key == "ArrowUp" || keyevent.key == "ArrowDown")){
        HISTORY_SEARCH_STRING = undefined
    }
})

clInput.addEventListener("input", () => {
    const exstr = clInput.value
    let newCmd = undefined

    // Hacky implementation of aliases for autocompletions
    // Replace an alias with its command defined in `config.ts` if it exists
    const [func,...args] = exstr.trim().split(/\s+/)
    if (Config.get("exaliases", func) !== undefined) {
        // JS by default only replaces the first occurence of the searchstr,
        // so this should only replace the command and nothing else
        newCmd = exstr.replace(func, Config.get("exaliases")[func])
    } else {
        newCmd = exstr
    }

    // Fire each completion and add a callback to resize area
    logger.debug(activeCompletions)
    activeCompletions.forEach(comp =>
        comp.filter(newCmd).then(() => resizeArea())
    )
})

let cmdline_history_position = 0
let cmdline_history_current = ""

async function hide_and_clear(){
    clInput.removeEventListener("blur",noblur)
    clInput.value = ""
    cmdline_history_position = 0
    cmdline_history_current = ""

    // Try to make the close cmdline animation as smooth as possible.
    document.body.classList.add('hidden')
    Messaging.message('commandline_background', 'hide')
    // Delete all completion sources - I don't think this is required, but this
    // way if there is a transient bug in completions it shouldn't persist.
    activeCompletions.forEach(comp => completionsDiv.removeChild(comp.node))
    activeCompletions = undefined
    isVisible = false
}

function tabcomplete(){
    let fragment = clInput.value
    let matches = state.cmdHistory.filter((key)=>key.startsWith(fragment))
    let mostrecent = matches[matches.length - 1]
    if (mostrecent != undefined) clInput.value = mostrecent
}

function history(n){
    HISTORY_SEARCH_STRING = HISTORY_SEARCH_STRING === undefined? clInput.value : HISTORY_SEARCH_STRING
    let matches = state.cmdHistory.filter((key)=>key.startsWith(HISTORY_SEARCH_STRING))
    if (cmdline_history_position == 0){
        cmdline_history_current = clInput.value
    }
    let clamped_ind = matches.length + n - cmdline_history_position
    clamped_ind = clamped_ind.clamp(0, matches.length)

    const pot_history = matches[clamped_ind]
    clInput.value = pot_history == undefined ? cmdline_history_current : pot_history

    // if there was no clampage, update history position
    // there's a more sensible way of doing this but that would require more programmer time
    if (clamped_ind == matches.length + n - cmdline_history_position) cmdline_history_position = cmdline_history_position - n
}

/* Send the commandline to the background script and await response. */
function process() {
    const command = getCompletion() || clInput.value

    hide_and_clear()

    // Save non-secret commandlines to the history.
    const [func,...args] = command.trim().split(/\s+/)
    if (! browser.extension.inIncognitoContext &&
        ! (func === 'winopen' && args[0] === '-private')
    ) {
        state.cmdHistory = state.cmdHistory.concat([command])
    }
    cmdline_history_position = 0

    sendExstr(command)
}

export function fillcmdline(newcommand?: string, trailspace = true){
    if (newcommand !== "") {
        if (trailspace) clInput.value = newcommand + " "
        else clInput.value = newcommand
    }
    // Focus is lost for some reason.
    focus()
    isVisible = true
    clInput.dispatchEvent(new Event('input')) // dirty hack for completions
}

function applyWithTmpTextArea(fn) {
    let textarea
    try {
        textarea = document.createElement("textarea")
        // Scratchpad must be `display`ed, but can be tiny and invisible.
        // Being tiny and invisible means it won't make the parent page move.
        textarea.style.cssText = 'visible: invisible; width: 0; height: 0; position: fixed'
        textarea.contentEditable = "true"
        document.documentElement.appendChild(textarea)
        return fn(textarea)
    } finally {
        document.documentElement.removeChild(textarea)
    }
}

export function setClipboard(content: string) {
    return applyWithTmpTextArea(scratchpad => {
        scratchpad.value = content
        scratchpad.select()
        if (document.execCommand("Copy")) {
            // // todo: Maybe we can consider to using some logger and show it with status bar in the future
            logger.info('set clipboard:', scratchpad.value)
        } else throw "Failed to copy!"
    })
}

export function getClipboard() {
    return applyWithTmpTextArea(scratchpad => {
        scratchpad.focus()
        document.execCommand("Paste")
        return scratchpad.textContent
    })
}

Messaging.addListener('commandline_frame', Messaging.attributeCaller(SELF))<|MERGE_RESOLUTION|>--- conflicted
+++ resolved
@@ -7,12 +7,9 @@
 import * as SELF from './commandline_frame'
 import './number.clamp'
 import state from './state'
-<<<<<<< HEAD
 import * as Config from './config'
-=======
 import Logger from './logging'
 const logger = new Logger('cmdline')
->>>>>>> 53e51497
 
 let activeCompletions: Completions.CompletionSource[] = undefined
 let completionsDiv = window.document.getElementById("completions") as HTMLElement
