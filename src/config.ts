// Sketch
//
// Need an easy way of getting and setting settings
// If a setting is not set, the default should probably be returned.
// That probably means that binds etc. should be per-key?
//
// We should probably store all settings in memory, and only load from storage on startup and when we set it
//
// Really, we'd like a way of just letting things use the variables
//

/** # Tridactyl Configuration
 *
 * We very strongly recommend that you pretty much ignore this page and instead follow the link below DEFAULTS that will take you to our own source code which is formatted in a marginally more sane fashion.
 *
 */

const CONFIGNAME = "userconfig"
const WAITERS = []
let INITIALISED = false

// make a naked object
function o(object) {
    return Object.assign(Object.create(null), object)
}

// "Import" is a reserved word so this will have to do
function schlepp(settings) {
    Object.assign(USERCONFIG, settings)
}

// TODO: have list of possibilities for settings, e.g. hintmode: reverse | normal
let USERCONFIG = o({})
const DEFAULTS = o({
    configversion: "0.0",
    // When creating new <modifier-letter> maps, make sure to make the modifier uppercase (e.g. <C-a> instead of <c-a>) otherwise some commands might not be able to find them (e.g. `bind <c-a>`)
    ignoremaps: o({
        "<S-Insert>": "mode normal",
        "<CA-Esc>": "mode normal",
        "<CA-`>": "mode normal",
    }),
    inputmaps: o({
        "<Esc>": "composite unfocus | mode normal",
        "<C-[>": "composite unfocus | mode normal",
        "<C-i>": "editor",
        "<Tab>": "focusinput -n",
        "<S-Tab>": "focusinput -N",
        "<CA-Esc>": "mode normal",
        "<CA-`>": "mode normal",
        "<C-^>": "buffer #",
    }),
    imaps: o({
        "<Esc>": "composite unfocus | mode normal",
        "<C-[>": "composite unfocus | mode normal",
        "<C-i>": "editor",
        "<CA-Esc>": "mode normal",
        "<CA-`>": "mode normal",
        "<C-6>": "buffer #",
        "<C-^>": "buffer #",
    }),
    nmaps: o({
        "<F1>": "help",
        o: "fillcmdline open",
        O: "current_url open",
        w: "fillcmdline winopen",
        W: "current_url winopen",
        t: "fillcmdline tabopen",
        "]]": "followpage next",
        "[[": "followpage prev",
        "[c": "urlincrement -1",
        "]c": "urlincrement 1",
        "<C-x>": "urlincrement -1",
        "<C-a>": "urlincrement 1",
        T: "current_url tabopen",
        yy: "clipboard yank",
        ys: "clipboard yankshort",
        yc: "clipboard yankcanon",
        ym: "clipboard yankmd",
        yt: "clipboard yanktitle",
        gh: "home",
        gH: "home true",
        p: "clipboard open",
        P: "clipboard tabopen",
        j: "scrollline 10",
        "<C-e>": "scrollline 10",
        k: "scrollline -10",
        "<C-y>": "scrollline -10",
        h: "scrollpx -50",
        l: "scrollpx 50",
        G: "scrollto 100",
        gg: "scrollto 0",
        "<C-u>": "scrollpage -0.5",
        "<C-d>": "scrollpage 0.5",
        "<C-f>": "scrollpage 1",
        "<C-b>": "scrollpage -1",
        // Disabled while our find mode is bad
        /* "<C-f>": "scrollpage -1", */
        // "<C-b>": "scrollpage -1",
        $: "scrollto 100 x",
        // "0": "scrollto 0 x", // will get interpreted as a count
        "^": "scrollto 0 x",
        "<C-6>": "buffer #",
        "<C-^>": "buffer #",
        H: "back",
        L: "forward",
        "<C-o>": "jumpprev",
        "<C-i>": "jumpnext",
        d: "tabclose",
        D: "composite tabprev; sleep 100; tabclose #",
        gx0: "tabclosealltoleft",
        gx$: "tabclosealltoright",
        "<<": "tabmove -1",
        ">>": "tabmove +1",
        u: "undo",
        r: "reload",
        R: "reloadhard",
        gi: "focusinput -l",
        "g;": "changelistjump -1",
        gt: "tabnext_gt",
        gT: "tabprev",
        // "<c-n>": "tabnext_gt", // c-n is reserved for new window
        // "<c-p>": "tabprev",
        "g^": "tabfirst",
        g0: "tabfirst",
        g$: "tablast",
        gr: "reader",
        gu: "urlparent",
        gU: "urlroot",
        gf: "viewsource",
        ":": "fillcmdline_notrail",
        s: "fillcmdline open search",
        S: "fillcmdline tabopen search",
        // find mode not suitable for general consumption yet.
        // "/": "find",
        // "?": "find -1",
        // "n": "findnext 1",
        // "N": "findnext -1",
        M: "gobble 1 quickmark",
        B: "fillcmdline bufferall",
        b: "fillcmdline buffer",
        ZZ: "qall",
        f: "hint",
        F: "hint -b",
        gF: "hint -br",
        ";i": "hint -i",
        ";I": "hint -I",
        ";k": "hint -k",
        ";y": "hint -y",
        ";p": "hint -p",
        ";P": "hint -P",
        ";r": "hint -r",
        ";s": "hint -s",
        ";S": "hint -S",
        ";a": "hint -a",
        ";A": "hint -A",
        ";;": "hint -;",
        ";#": "hint -#",
        ";v": "hint -W exclaim_quiet mpv",
        ";w": "hint -w",
        "<S-Insert>": "mode ignore",
        "<CA-Esc>": "mode ignore",
        "<CA-`>": "mode ignore",
        "<Esc>": "composite mode normal ; hidecmdline",
        "<C-[>": "composite mode normal ; hidecmdline",
        I:
            "fillcmdline Ignore mode is now toggled by pressing <S-Insert> or <C-A-`>",
        a: "current_url bmark",
        A: "bmark",
        zi: "zoom 0.1 true",
        zo: "zoom -0.1 true",
        zz: "zoom 1",
        ".": "repeat",
        "<SA-ArrowUp><SA-ArrowUp><SA-ArrowDown><SA-ArrowDown><SA-ArrowLeft><SA-ArrowRight><SA-ArrowLeft><SA-ArrowRight>ba":
            "open https://www.youtube.com/watch?v=M3iOROuTuMA",
        "<A-p>": "pin",
        "<A-m>": "mute toggle",
    }),
    autocmds: o({
        DocLoad: o({}),
        DocStart: o({
            // "addons.mozilla.org": "mode ignore",
            // "github.com": "reopenincontainer Work",
        }),
        DocEnd: o({
            // "emacs.org": "sanitise history",
        }),
        TriStart: o({
            ".*": "source_quiet",
        }),
        TabEnter: o({
            // "gmail.com": "mode ignore",
        }),
        TabLeft: o({
            // Actually, this doesn't work because tabclose closes the current tab
            // Too bad :/
            // "emacs.org": "tabclose",
        }),
    }),
    autocontain: o({
        //"github.com": "microsoft",
        //"youtube.com": "google",
    }),
    exaliases: o({
        alias: "command",
        au: "autocmd",
<<<<<<< HEAD
        aucon: "autocontain",
=======
        audel: "autocmddelete",
        audelete: "autocmddelete",
>>>>>>> 3f648531
        b: "buffer",
        o: "open",
        w: "winopen",
        t: "tabopen",
        tn: "tabnext_gt",
        bn: "tabnext_gt",
        tnext: "tabnext_gt",
        bnext: "tabnext_gt",
        tp: "tabprev",
        tN: "tabprev",
        bp: "tabprev",
        bN: "tabprev",
        tprev: "tabprev",
        bprev: "tabprev",
        bfirst: "tabfirst",
        blast: "tablast",
        tfirst: "tabfirst",
        tlast: "tablast",
        bd: "tabclose",
        bdelete: "tabclose",
        quit: "tabclose",
        q: "tabclose",
        qa: "qall",
        sanitize: "sanitise",
        tutorial: "tutor",
        h: "help",
        unmute: "mute unmute",
        authors: "credits",
        openwith: "hint -W",
        "!": "exclaim",
        "!s": "exclaim_quiet",
        containerremove: "containerdelete",
        colourscheme: "set theme",
        colours: "colourscheme",
        colorscheme: "colourscheme",
        colors: "colourscheme",
        man: "help",
        "!js": "fillcmdline !js is deprecated. Please use js instead: js ",
        "!jsb": "fillcmdline !jsb is deprecated. Please use jsb instead: jsb ",
        current_url: "composite get_current_url | fillcmdline_notrail ",
    }),
    followpagepatterns: o({
        next: "^(next|newer)\\b|»|>>|more",
        prev: "^(prev(ious)?|older)\\b|«|<<",
    }),
    searchengine: "google",
    searchurls: o({
        google: "https://www.google.com/search?q=",
        scholar: "https://scholar.google.com/scholar?q=",
        googleuk: "https://www.google.co.uk/search?q=",
        bing: "https://www.bing.com/search?q=",
        duckduckgo: "https://duckduckgo.com/?q=",
        yahoo: "https://search.yahoo.com/search?p=",
        twitter: "https://twitter.com/search?q=",
        wikipedia: "https://en.wikipedia.org/wiki/Special:Search/",
        youtube: "https://www.youtube.com/results?search_query=",
        amazon:
            "https://www.amazon.com/s/ref=nb_sb_noss?url=search-alias%3Daps&field-keywords=",
        amazonuk:
            "https://www.amazon.co.uk/s/ref=nb_sb_noss?url=search-alias%3Daps&field-keywords=",
        startpage:
            "https://startpage.com/do/search?language=english&cat=web&query=",
        github: "https://github.com/search?utf8=✓&q=",
        searx: "https://searx.me/?category_general=on&q=",
        cnrtl: "http://www.cnrtl.fr/lexicographie/",
        osm: "https://www.openstreetmap.org/search?query=",
        mdn: "https://developer.mozilla.org/en-US/search?q=",
        gentoo_wiki:
            "https://wiki.gentoo.org/index.php?title=Special%3ASearch&profile=default&fulltext=Search&search=",
        qwant: "https://www.qwant.com/?q=",
    }),

    newtab: "",
    viewsource: "tridactyl", // "tridactyl" or "default"
    storageloc: "sync",
    homepages: [],
    hintchars: "hjklasdfgyuiopqwertnmzxcvb",
    hintfiltermode: "simple", // "simple", "vimperator", "vimperator-reflow"
    hintnames: "short",

    // Controls whether the page can focus elements for you via js
    // Remember to also change browser.autofocus (autofocusing elements via
    // HTML) in about:config
    // Maybe have a nice user-vicible message when the setting is changed?
    allowautofocus: "true",

    // These two options will fall back to user's preferences and then to a
    // default value set in scrolling.ts if left undefined.
    smoothscroll: "false", // "false" | "true"
    scrollduration: 100, // number

    tabopenpos: "next",
    relatedopenpos: "related",
    ttsvoice: "default", // chosen from the listvoices list, or "default"
    ttsvolume: 1, // 0 to 1
    ttsrate: 1, // 0.1 to 10
    ttspitch: 1, // 0 to 2

    // either "nextinput" or "firefox"
    // If nextinput, <Tab> after gi brings selects the next input
    // If firefox, <Tab> selects the next selectable element, e.g. a link
    gimode: "nextinput", // either "nextinput" or "firefox"

    // either "beginning" or "end"
    // Decides where to place the cursor when selecting non-empty input fields
    cursorpos: "end",

    theme: "default", // currently available: "default", "dark"
    modeindicator: "true",

    jumpdelay: 3000, // Milliseconds before registering a scroll in the jumplist

    // Default logging levels - 2 === WARNING
    logging: o({
        messaging: 2,
        cmdline: 2,
        controller: 2,
        containers: 2,
        hinting: 2,
        state: 2,
        excmd: 1,
        styling: 2,
    }),
    noiframeon: [],

    // Native messenger settings
    // This has to be a command that stays in the foreground for the whole editing session
    // "auto" will attempt to find a sane editor in your path.
    // Please send your requests to have your favourite terminal moved further up the list to /dev/null.
    //          (but we are probably happy to add your terminal to the list if it isn't already there).
    editorcmd: "auto",
    browser: "firefox",
    yankto: "clipboard", // "clipboard", "selection", "both"
    putfrom: "clipboard", // "clipboard", "selection"
    externalclipboardcmd: "auto",
    nativeinstallcmd:
        "curl -fsSl https://raw.githubusercontent.com/cmcaine/tridactyl/master/native/install.sh | bash",
    win_nativeinstallcmd:
        "powershell -NoProfile -InputFormat None -Command \"Invoke-Expression ((New-Object System.Net.WebClient).DownloadString('https://raw.githubusercontent.com/cmcaine/tridactyl/master/native/win_install.ps1'))\"",
    profiledir: "auto",

    // Container settings

    // If enabled, tabopen opens a new tab in the currently active tab's container.
    tabopencontaineraware: "false",

    // If moodeindicator is enabled, containerindicator will color the border of the mode indicator with the container color.
    containerindicator: "true",

    // AutoContain directives create a container if it doesn't exist already.
    auconcreatecontainer: "true",

    // Performance related settings

    // number of most recent results to ask Firefox for. We display the top 20 or so most frequently visited ones.
    historyresults: "50",

    // Security settings

    csp: "untouched", // change this to "clobber" to ruin the CSP of all sites and make Tridactyl run a bit better on some of them, e.g. raw.github*
})

/** Given an object and a target, extract the target if it exists, else return undefined

    @param target path of properties as an array
*/
function getDeepProperty(obj, target) {
    if (obj !== undefined && target.length) {
        return getDeepProperty(obj[target[0]], target.slice(1))
    } else {
        return obj
    }
}

/** Create the key path target if it doesn't exist and set the final property to value.

    If the path is an empty array, replace the obj.

    @param target path of properties as an array
*/
function setDeepProperty(obj, value, target) {
    if (target.length > 1) {
        // If necessary antecedent objects don't exist, create them.
        if (obj[target[0]] === undefined) {
            obj[target[0]] = o({})
        }
        return setDeepProperty(obj[target[0]], value, target.slice(1))
    } else {
        obj[target[0]] = value
    }
}

/** Get the value of the key target.

    If the user has not specified a key, use the corresponding key from
    defaults, if one exists, else undefined.
*/
export function get(...target) {
    const user = getDeepProperty(USERCONFIG, target)
    const defult = getDeepProperty(DEFAULTS, target)

    // Merge results if there's a default value and it's not an Array or primitive.
    if (defult && (!Array.isArray(defult) && typeof defult === "object")) {
        return Object.assign(o({}), defult, user)
    } else {
        if (user !== undefined) {
            return user
        } else {
            return defult
        }
    }
}

/** Get the value of the key target, but wait for config to be loaded from the
    database first if it has not been at least once before.

    This is useful if you are a content script and you've just been loaded.
*/
export async function getAsync(...target) {
    if (INITIALISED) {
        return get(...target)
    } else {
        return new Promise(resolve =>
            WAITERS.push(() => resolve(get(...target))),
        )
    }
}

/** Full target specification, then value

    e.g.
        set("nmaps", "o", "open")
        set("search", "default", "google")
        set("aucmd", "BufRead", "memrise.com", "open memrise.com")
*/
export function set(...args) {
    if (args.length < 2) {
        throw "You must provide at least two arguments!"
    }

    const target = args.slice(0, args.length - 1)
    const value = args[args.length - 1]

    setDeepProperty(USERCONFIG, value, target)
    save()
}

/** Delete the key at target if it exists */
export function unset(...target) {
    const parent = getDeepProperty(USERCONFIG, target.slice(0, -1))
    if (parent !== undefined) delete parent[target[target.length - 1]]
    save()
}

/** Save the config back to storage API.

    Config is not synchronised between different instances of this module until
    sometime after this happens.
*/
export async function save(storage: "local" | "sync" = get("storageloc")) {
    // let storageobj = storage == "local" ? browser.storage.local : browser.storage.sync
    // storageobj.set({CONFIGNAME: USERCONFIG})
    let settingsobj = o({})
    settingsobj[CONFIGNAME] = USERCONFIG
    if (storage == "local") browser.storage.local.set(settingsobj)
    else browser.storage.sync.set(settingsobj)
}

/** Updates the config to the latest version.
    Proposed semantic for config versionning:
     - x.y -> x+1.0 : major architectural changes
     - x.y -> x.y+1 : renaming settings/changing their types
    There's no need for an updater if you're only adding a new setting/changing
    a default setting

    When adding updaters, don't forget to set("configversion", newversionnumber)!
*/
export async function update() {
    let updaters = {
        "0.0": async () => {
            try {
                // Before we had a config system, we had nmaps, and we put them in the
                // root namespace because we were young and bold.
                let legacy_nmaps = await browser.storage.sync.get("nmaps")
                if (Object.keys(legacy_nmaps).length > 0) {
                    USERCONFIG["nmaps"] = Object.assign(
                        legacy_nmaps["nmaps"],
                        USERCONFIG["nmaps"],
                    )
                }
            } finally {
                set("configversion", "1.0")
            }
        },
        "1.0": () => {
            let vimiumgi = getDeepProperty(USERCONFIG, "vimium-gi")
            if (vimiumgi === true || vimiumgi === "true")
                set("gimode", "nextinput")
            else if (vimiumgi === false || vimiumgi === "false")
                set("gimode", "firefox")
            unset("vimium-gi")
            set("configversion", "1.1")
        },
    }
    if (!get("configversion")) set("configversion", "0.0")
    while (updaters[get("configversion")] instanceof Function) {
        await updaters[get("configversion")]()
    }
}

/** Read all user configuration from storage API then notify any waiting asynchronous calls

    asynchronous calls generated by getAsync.
*/
async function init() {
    let syncConfig = await browser.storage.sync.get(CONFIGNAME)
    schlepp(syncConfig[CONFIGNAME])
    // Local storage overrides sync
    let localConfig = await browser.storage.local.get(CONFIGNAME)
    schlepp(localConfig[CONFIGNAME])
    await update()
    INITIALISED = true
    for (let waiter of WAITERS) {
        waiter()
    }
}

// Listen for changes to the storage and update the USERCONFIG if appropriate.
// TODO: BUG! Sync and local storage are merged at startup, but not by this thing.
browser.storage.onChanged.addListener(async (changes, areaname) => {
    if (CONFIGNAME in changes) {
        // newValue is undefined when calling browser.storage.AREANAME.clear()
        if (changes[CONFIGNAME].newValue !== undefined) {
            USERCONFIG = changes[CONFIGNAME].newValue
        } else if (areaname === (await get("storageloc"))) {
            // If newValue is undefined and AREANAME is the same value as STORAGELOC, the user wants to clean their config
            USERCONFIG = o({})
        }
    }
})

init()<|MERGE_RESOLUTION|>--- conflicted
+++ resolved
@@ -203,12 +203,9 @@
     exaliases: o({
         alias: "command",
         au: "autocmd",
-<<<<<<< HEAD
         aucon: "autocontain",
-=======
         audel: "autocmddelete",
         audelete: "autocmddelete",
->>>>>>> 3f648531
         b: "buffer",
         o: "open",
         w: "winopen",
