--- conflicted
+++ resolved
@@ -160,10 +160,7 @@
 import * as css_util from "@src/lib/css_util"
 import * as Updates from "@src/lib/updates"
 import * as treestyletab from "@src/interop/tst"
-<<<<<<< HEAD
-=======
 import * as ExtensionInfo from "@src/lib/extension_info"
->>>>>>> ea573336
 
 ALL_EXCMDS = {
     "": BGSELF,
@@ -1993,83 +1990,18 @@
  */
 //#background
 export async function tabprev(increment = 1) {
-<<<<<<< HEAD
-    // Proper way:
-    // return tabIndexSetActive((await activeTab()).index - increment + 1)
-    // Kludge until https://bugzilla.mozilla.org/show_bug.cgi?id=1504775 is fixed:
-
-    let hasTST = false
-    try {
-        // Not sure why this is an error
-        await browser.management.get(treestyletab.TST_ID)
-        hasTST = true
-    } catch (e) {
-        hasTST = false
-    }
-
-    if (config.get("treestyletabintegration") && hasTST) {
-        // Ok so this entire piece here is really inefficient, it looks up all tabs, gets the active tab id, gets all tabs again (this time as a tree), iterates through all those tabs flattening them into an array, and then iterates over them once more to find the index of the active tab in that flattened array. This has a lot of room for improvement in the future.
-        // Find the current TAB id
-        await treestyletab.registerWithTST()
-        const activeTabId = (await activeTab()).id
-        // Get the whole tab tree
-
-        // Need to register since recent TST versions to be able to send any messages
-        const tabTree = await browser.runtime.sendMessage(treestyletab.TST_ID, {
-            type: "get-tree",
-            tabs: "*",
-        })
-        // Convert the Tree to a flat array
-        function flattenVisibleTree(node) {
-            if (typeof node === "undefined") return []
-
-            // There is no root parent node so the first iteration should be delt with differently
-            const ids = []
-            if (node instanceof Array) {
-                node.forEach(child => {
-                    ids.push(...flattenVisibleTree(child))
-                })
-            } else {
-                // Tree is collapsed, therefore it nor it's children are visible
-                if (typeof node.states !== "undefined" && node.states.indexOf("collapsed") !== -1) return []
-
-                ids.push(node.id)
-                // Recurse over every child and add their ID array to ours
-                if (typeof node.children !== "undefined")
-                    node.children.forEach(child => {
-                        ids.push(...flattenVisibleTree(child))
-                    })
-            }
-
-            // Return our ids followed by our childrens as an array
-            return ids
-        }
-
-        if (typeof tabTree === undefined || tabTree.constructor !== Array) return null
-        const tabList = flattenVisibleTree(tabTree)
-
-        const prevTab = tabList[tabList.indexOf(activeTabId) - increment]
-
-        return browser.tabs.update(prevTab, { active: true })
-
-        //return browser.tabs.update(tabs[prevTab].id, { active: true })
-    } else {
-=======
     if (treestyletab.doTstIntegration()) {
         return treestyletab.focusPrevVisible(increment)
     } else {
         // Proper way:
         // return tabIndexSetActive((await activeTab()).index - increment + 1)
         // Kludge until https://bugzilla.mozilla.org/show_bug.cgi?id=1504775 is fixed:
->>>>>>> ea573336
         return browser.tabs.query({ currentWindow: true, hidden: false }).then(tabs => {
             tabs.sort((t1, t2) => t1.index - t2.index)
             const prevTab = (tabs.findIndex(t => t.active) - increment + tabs.length) % tabs.length
             return browser.tabs.update(tabs[prevTab].id, { active: true })
         })
     }
-<<<<<<< HEAD
-=======
 }
 
 /**
@@ -2114,7 +2046,6 @@
 //#background
 export async function tstoutdent(index?: number | "current", followChildren = true) {
     return treestyletab.outdent(index, followChildren)
->>>>>>> ea573336
 }
 
 /** Like [[open]], but in a new tab. If no address is given, it will open the newtab page, which can be set with `set newtab [url]`
